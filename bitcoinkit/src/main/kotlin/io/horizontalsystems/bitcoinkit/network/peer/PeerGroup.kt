--- conflicted
+++ resolved
@@ -54,10 +54,6 @@
 
     fun close() {
         running = false
-<<<<<<< HEAD
-        syncStateListener.onSyncStop()
-=======
->>>>>>> 5c28a24d
 
         interrupt()
         try {
@@ -87,7 +83,7 @@
             }
         }
 
-        syncStateListener?.onSyncStop()
+        syncStateListener.onSyncStop()
         blockSyncer = null
         logger.info("Closing all peer connections...")
 
